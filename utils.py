--- conflicted
+++ resolved
@@ -71,95 +71,6 @@
     return arr_2d
 
 
-<<<<<<< HEAD
-=======
-def display_predictions(pred, vis, gt=None, caption=""):
-    if gt is None:
-        vis.images([np.transpose(pred, (2, 0, 1))],
-                    opts={'caption': caption})
-    else:
-        vis.images([np.transpose(pred, (2, 0, 1)),
-                    np.transpose(gt, (2, 0, 1))],
-                    nrow=2,
-                    opts={'caption': caption})
-
-def display_dataset(img, gt, bands, labels, palette, vis):
-    """Display the specified dataset.
-
-    Args:
-        img: 3D hyperspectral image
-        gt: 2D array labels
-        bands: tuple of RGB bands to select
-        labels: list of label class names
-        palette: dict of colors
-        display (optional): type of display, if any
-
-    """
-    print("Image has dimensions {}x{} and {} channels".format(*img.shape))
-    rgb = spectral.get_rgb(img, bands)
-    rgb /= np.max(rgb)
-    rgb = np.asarray(255 * rgb, dtype='uint8')
-
-    # Display the RGB composite image
-    caption = "RGB (bands {}, {}, {})".format(*bands)
-    # send to visdom server
-    vis.images([np.transpose(rgb, (2, 0, 1))],
-                opts={'caption': caption})
-
-def explore_spectrums(img, complete_gt, class_names, vis,
-                      ignored_labels=None):
-    """Plot sampled spectrums with mean + std for each class.
-
-    Args:
-        img: 3D hyperspectral image
-        complete_gt: 2D array of labels
-        class_names: list of class names
-        ignored_labels (optional): list of labels to ignore
-        vis : Visdom display
-    Returns:
-        mean_spectrums: dict of mean spectrum by class
-
-    """
-    mean_spectrums = {}
-    for c in np.unique(complete_gt):
-        if c in ignored_labels:
-            continue
-        mask = complete_gt == c
-        class_spectrums = img[mask].reshape(-1, img.shape[-1])
-        step = max(1, class_spectrums.shape[0] // 100)
-        # Sample and plot spectrums from the selected class
-        for spectrum in class_spectrums[::step, :]:
-            plt.title(class_names[c])
-            plt.plot(spectrum, alpha=0.25)
-        mean_spectrum = np.mean(class_spectrums, axis=0)
-        std_spectrum = np.std(class_spectrums, axis=0)
-        lower_spectrum = np.maximum(0, mean_spectrum - std_spectrum)
-        higher_spectrum = mean_spectrum + std_spectrum
-
-        # Plot the mean spectrum with thickness based on std
-        plt.fill_between(range(len(mean_spectrum)), lower_spectrum,
-                         higher_spectrum, color="#3F5D7D")
-        plt.plot(mean_spectrum, alpha=1, color="#FFFFFF", lw=2)
-        vis.matplot(plt)
-        mean_spectrums[class_names[c]] = mean_spectrum
-    return mean_spectrums
-
-
-def plot_spectrums(spectrums, vis):
-    """Plot the specified dictionary of spectrums.
-
-    Args:
-        spectrums: dictionary (name -> spectrum) of spectrums to plot
-        vis: Visdom display
-    """
-    win = None
-    for k, v in spectrums.items():
-        n_bands = len(v)
-        update = None if win is None else 'append'
-        win = vis.line(X=np.arange(n_bands), Y=v, name=k, win=win, update=update)
-
-
->>>>>>> 5eada108
 def build_dataset(mat, gt, ignored_labels=None):
     """Create a list of training samples based on an image and a mask.
 
